package server

// This file contains most of the brains of the server, it creates and launches
// all of the key components and background threads, and it handles shutting
// them all down as well.

import (
	"context"
	"fmt"
	"io/ioutil"
	"net/http"
	"os"
	"path/filepath"
	"runtime"
	"strconv"
	"sync"
	"sync/atomic"
	"time"

	"github.com/glowlabs-org/gca-backend/glow"
	"github.com/glowlabs-org/threadgroup"
)

// TODO: Every GET endpoint from the server needs to be signed by the server
// key with a timestamp.
//
// TODO: Need to write an endpoint that will allow the GCA (and maybe anyone)
// to fetch all of the data from the server. This would actually just consist
// of loading up the respective persist files and zipping them together. That
// would allow anyone to reconstruct all of the equipment, the bans, and the
// reports.
//
// TODO: Need some sort of logrotate or other log protection that prevents spam
// logging from filling up the server's disk space.
//
// TODO: Need to write endpoints that will allow the IoT devices to find other
// GCA servers and Veto Council servers to publish their reports to. I haven't
// figured out yet what happens to IoT devices when their GCA gets slashed -
// the devices need to find a new home, but they also need some way to realize
// that their GCA is gone, and they need some way to determine what their new
// home should be.
//
// TODO: We want to create a coordination mechanism that makes it unlikely that
// different GCAs will overlap when they assign ShortIDs. That way we can
// easily migrate hardware from one GCA to another.
//
// TODO: We need some way for the GCA to download the historic signed equipment
// reports so that the GCA knows the server isn't lying about the production of
// the solar farms. That definitely feels like more of a post-launch concern
// though. The recent reports endpoint sends signed reports but that doesn't
// help for historic data, and GCAs sometimes need access to that historic
// data.

// GCAServer defines the structure for our Glow Certification Agent Server.
type GCAServer struct {
	equipment              map[uint32]glow.EquipmentAuthorization // Map from a ShortID to the full equipment authorization
	equipmentShortID       map[glow.PublicKey]uint32              // Map from a public key to a ShortID
	equipmentBans          map[uint32]struct{}                    // Tracks which equipment is banned
	equipmentImpactRate    map[uint32]*[4032]float64              // Tracks the number of micrograms of CO2 offset per WattHour of energy
	equipmentMigrations    map[glow.PublicKey]EquipmentMigration  // Keeps track of migration orders that have been given to equipment
	equipmentReports       map[uint32]*[4032]glow.EquipmentReport // Keeps all recent reports in memory
	equipmentReportsOffset uint32                                 // What timeslot the equipmentReports arrays start at
	equipmentStatsHistory  []AllDeviceStats                       // A history of all the stats that were collected for each device
	equipmentHistoryOffset uint32                                 // Establishes the first timeslot where history is available

	recentEquipmentAuths []glow.EquipmentAuthorization // Keep recent auths to more easily synchronize with redundant servers
	recentReports        []glow.EquipmentReport        // Keep recent reports to more easily synchronize with redundant servers

	// The GCA interacts with the server in two stages. The first stage
	// uses a temporary key which is created by the technicians before the
	// GCA lockbook is presented to the GCA. The actual GCA key is created
	// *after* the GCA configures their lockbook. We don't require GCAs to
	// be techincal, therefore so we don't expect them to be able to
	// configure their own server to upload their real pubkey. Instead, the
	// technician puts a temporary key on the lockbook and server, then
	// after the real key is generated, it can be signed by the temp key to
	// minimize the risk of a MiTM attack against the server.
	gcaPubkey          glow.PublicKey
	gcaPubkeyAvailable bool
	gcaTempKey         glow.PublicKey

	// We need to track other servers so that clients who ping us for a
	// list of backup servers have something they can retrieve.
	gcaServers AuthorizedServers

	// These are the signing keys for the GCA server. The GCA server will
	// sign all GET requests so that the caller knows the data is
	// authentic.
	staticPrivateKey glow.PrivateKey
	staticPublicKey  glow.PublicKey

	baseDir        string         // Base directory for server files
	logger         *Logger        // Custom logger for the server
	httpServer     *http.Server   // Web server for handling API requests
	httpPort       uint16         // Records the port that is being used to serve the api
	mux            *http.ServeMux // Routing for HTTP requests
	skipInvariants bool           // If set to true, 'CheckInvariants()' will not run on Close()
	udpPort        uint16         // The port that the UDP conn is listening on
	tcpPort        uint16         // The port that the TCP listener is using
<<<<<<< HEAD
	quit           chan bool      // A channel to initiate server shutdown

	ApiArchiveRateLimiter *glow.RateLimiter // Rate limiter for the /archive endpoint.

	mu sync.Mutex
=======
	mu             sync.Mutex
	tg             threadgroup.ThreadGroup
>>>>>>> 4fa34999
}

// NewGCAServer initializes a new instance of GCAServer and returns either
// the GCAServer or an error.
//
// baseDir specifies the directory where all server files will be stored.
// The function will create this directory if it does not exist.
func NewGCAServer(baseDir string) (*GCAServer, error) {
	// Create the directory if it doesn't exist
	if _, err := os.Stat(baseDir); os.IsNotExist(err) {
		if err := os.MkdirAll(baseDir, 0755); err != nil {
			return nil, fmt.Errorf("Failed to create base directory: %v", err)
		}
	}

	// Initialize GCAServer with the necessary fields
	server := &GCAServer{
		baseDir:             baseDir,
		equipment:           make(map[uint32]glow.EquipmentAuthorization),
		equipmentShortID:    make(map[glow.PublicKey]uint32),
		equipmentBans:       make(map[uint32]struct{}),
		equipmentImpactRate: make(map[uint32]*[4032]float64),
		equipmentMigrations: make(map[glow.PublicKey]EquipmentMigration),
		equipmentReports:    make(map[uint32]*[4032]glow.EquipmentReport),
		recentReports:       make([]glow.EquipmentReport, 0, maxRecentReports),
<<<<<<< HEAD
		logger:              logger,
		mux:                 mux,
		httpServer: &http.Server{
			Addr:    serverIP + ":" + strconv.Itoa(httpPort),
			Handler: mux,
		},
		quit:                  make(chan bool),
		ApiArchiveRateLimiter: glow.NewRateLimiter(apiArchiveLimit, apiArchiveRate),
=======
>>>>>>> 4fa34999
	}
	if testMode {
		// Create a background thread that will print out the name of the
		// server if the server hasn't been shut down after 120 seconds.
		server.tg.Launch(func() {
			if server.tg.Sleep(time.Second * 120) {
				panic("server lived for longer than 120 seconds: "+baseDir)
			}
		})
	}

	// Create the logger and provision its shutdown.
	loggerPath := filepath.Join(baseDir, "server.log")
	logger, err := NewLogger(defaultLogLevel, loggerPath)
	if err != nil {
		return nil, fmt.Errorf("Logger initialization failed: %v", err)
	}
	server.tg.AfterStop(func() error {
		return logger.Close()
	})
	server.logger = logger

	// Create the http server and provision its shutdown.
	server.mux = http.NewServeMux()
	server.httpServer = &http.Server{
		Addr: serverIP + ":" + strconv.Itoa(httpPort),
		Handler: server.mux,
		ReadTimeout: serverShutdownTime / 2,
	}
	server.tg.OnStop(func() error {
		// There's an error in one of the tests where the server
		// occasionally does not shut down in time. To help catch the
		// issue, during test mode a full stack trace will get dumped
		// if shutdown takes too long.
		var stopped atomic.Bool
		stopped.Store(false)
		if testMode {
			go func() {
				time.Sleep(time.Second * 3)
				if !stopped.Load() {
					buf := make([]byte, 200e6)
					n := runtime.Stack(buf, true)
					os.Stdout.Write(buf[:n])
				}
			}()
		}

		// Send the signal ordering the server to shut down.
		ctx, cancel := context.WithTimeout(context.Background(), serverShutdownTime)
		defer cancel()
		err := server.httpServer.Shutdown(ctx)
		stopped.Store(true)
		if err != nil {
			server.logger.Errorf("HTTP server shutdown error: %v", err)
			return fmt.Errorf("error shutting down the http server: %v", err)
		}
		return nil
	})

	// Load the GCA Server keys.
	server.staticPublicKey, server.staticPrivateKey, err = server.loadGCAServerKeys()
	if err != nil {
		return nil, fmt.Errorf("failed to load gca server keys: %v", err)
	}
	// Load the temporary Glow Certification Agent public key.
	if err := server.loadGCATempKey(); err != nil {
		return nil, fmt.Errorf("failed to load GCA public key: %v", err)
	}
	// Load the Glow Certification Agent permanent public key
	if err := server.loadGCAPubkey(); err != nil {
		return nil, fmt.Errorf("failed to load GCA public key: %v", err)
	}
	// Load equipment public keys
	if err := server.loadEquipment(); err != nil {
		return nil, fmt.Errorf("failed to load server equipment: %v", err)
	}
	// Load the historic data for the equipment. This will also set the
	// 'equipmentReportsOffset` value.
	if err := server.loadEquipmentHistory(); err != nil {
		return nil, fmt.Errorf("failed to load server equipment history: %v", err)
	}
	// Load all equipment reports
	if err := server.loadEquipmentReports(); err != nil {
		return nil, fmt.Errorf("failed to load equipment reports: %v", err)
	}
	// TODO: Load the persisted list of authorized servers.
	//
	// TODO: Sync with all of the other servers and get their latest
	// equipmentReports before starting the threadedMigrateReports loop
	// which will permanently archive our data and prevent it from being
	// used again.


	// Load the watttime credentials.
	wtUsernamePath := filepath.Join(server.baseDir, "watttime_data", "username")
	wtPasswordPath := filepath.Join(server.baseDir, "watttime_data", "password")
	username, err := loadWattTimeCredentials(wtUsernamePath)
	if err != nil {
		return nil, fmt.Errorf("failed to load username: %v", err)
	}
	password, err := loadWattTimeCredentials(wtPasswordPath)
	if err != nil {
		return nil, fmt.Errorf("failed to load password: %v", err)
	}

	// Immediately grab all of the data for the most recent week to catch
	// up on anything that was missed. This runs in a background thread to
	// avoid blocking startup.
	server.tg.Launch(func() {
		err = server.managedGetWattTimeWeekData(username, password)
		if err != nil {
			// This is unfortunate, but this is not cause to abort startup,
			// so we'll just log an error.
			server.logger.Errorf("Unable to get WattTime data for the most recent week: %v", err)
		}
	})

<<<<<<< HEAD
	// Start the background threads for various server functionalities
	go server.threadedLaunchUDPServer(udpReady)
	go server.threadedMigrateReports(username, password, migrateReady)
	go server.threadedListenForSyncRequests(tcpReady)
	go server.threadedCollectImpactData(username, password)
=======
	// Start the background threads for various server functionalities.
	server.launchUDPServer()
	server.launchMigrateReports(username, password)
	server.launchListenForSyncRequests()
	server.tg.Launch(func() {
		server.threadedCollectImpactData(username, password)
	})
	server.tg.Launch(func() {
		server.threadedGetWattTimeWeekData(username, password)
	})
>>>>>>> 4fa34999
	server.launchAPI()

	// Return the initialized server
	return server, nil
}

// Close cleanly shuts down the GCAServer instance.
func (server *GCAServer) Close() error {
	// By placing this here, we know that every time a server is closed
	// during testing, we are reviewing the state to make sure it's all in
	// order.
	if !server.skipInvariants {
		server.CheckInvariants()
	}
	return server.tg.Stop()
}

// loadGCAServerKeys will load the keys for the GCA server from disk, creating
// new keys if no keys are found.
func (server *GCAServer) loadGCAServerKeys() (glow.PublicKey, glow.PrivateKey, error) {
	path := filepath.Join(server.baseDir, "server.keys")
	data, err := ioutil.ReadFile(path)
	if os.IsNotExist(err) {
		server.logger.Info("Creating keys for the GCA server")
		pub, priv := glow.GenerateKeyPair()
		f, err := os.Create(path)
		if err != nil {
			return glow.PublicKey{}, glow.PrivateKey{}, fmt.Errorf("unable to create file for gca keys: %v", err)
		}
		var data [96]byte
		copy(data[:32], pub[:])
		copy(data[32:], priv[:])
		_, err = f.Write(data[:])
		if err != nil {
			return glow.PublicKey{}, glow.PrivateKey{}, fmt.Errorf("unable to write keys to disk: %v", err)
		}
		err = f.Close()
		if err != nil {
			return glow.PublicKey{}, glow.PrivateKey{}, fmt.Errorf("unable to close gca key server file: %v", err)
		}
		return pub, priv, nil
	}
	if err != nil {
		return glow.PublicKey{}, glow.PrivateKey{}, fmt.Errorf("unable to read server keyfile: %v", err)
	}
	var pub glow.PublicKey
	var priv glow.PrivateKey
	copy(pub[:], data[:32])
	copy(priv[:], data[32:])
	return pub, priv, nil
}

// loadGCATempKey loads the temporary key of the Glow Certification Agent.
func (server *GCAServer) loadGCATempKey() error {
	path := filepath.Join(server.baseDir, "gcaTempPubKey.dat")
	data, err := ioutil.ReadFile(path)
	if err != nil {
		return fmt.Errorf("unable to read temp gca key from file: %v", err)
	}
	copy(server.gcaTempKey[:], data)
	return nil
}

// loadGCAPubkey loads the Glow Certification Agent public key from a file.
func (server *GCAServer) loadGCAPubkey() error {
	pubkeyPath := filepath.Join(server.baseDir, "gcaPubKey.dat")
	pubkeyData, err := ioutil.ReadFile(pubkeyPath)
	if os.IsNotExist(err) {
		server.logger.Info("GCA Temp Key not available, waiting to receive over the API")
		return nil
	}
	if err != nil {
		return fmt.Errorf("unable to read public key from file: %v", err)
	}
	server.gcaPubkeyAvailable = true
	copy(server.gcaPubkey[:], pubkeyData)
	return nil
}<|MERGE_RESOLUTION|>--- conflicted
+++ resolved
@@ -97,16 +97,10 @@
 	skipInvariants bool           // If set to true, 'CheckInvariants()' will not run on Close()
 	udpPort        uint16         // The port that the UDP conn is listening on
 	tcpPort        uint16         // The port that the TCP listener is using
-<<<<<<< HEAD
-	quit           chan bool      // A channel to initiate server shutdown
-
-	ApiArchiveRateLimiter *glow.RateLimiter // Rate limiter for the /archive endpoint.
-
-	mu sync.Mutex
-=======
 	mu             sync.Mutex
 	tg             threadgroup.ThreadGroup
->>>>>>> 4fa34999
+
+	ApiArchiveRateLimiter *glow.RateLimiter // Rate limiter for the /archive endpoint.
 }
 
 // NewGCAServer initializes a new instance of GCAServer and returns either
@@ -124,32 +118,22 @@
 
 	// Initialize GCAServer with the necessary fields
 	server := &GCAServer{
-		baseDir:             baseDir,
-		equipment:           make(map[uint32]glow.EquipmentAuthorization),
-		equipmentShortID:    make(map[glow.PublicKey]uint32),
-		equipmentBans:       make(map[uint32]struct{}),
-		equipmentImpactRate: make(map[uint32]*[4032]float64),
-		equipmentMigrations: make(map[glow.PublicKey]EquipmentMigration),
-		equipmentReports:    make(map[uint32]*[4032]glow.EquipmentReport),
-		recentReports:       make([]glow.EquipmentReport, 0, maxRecentReports),
-<<<<<<< HEAD
-		logger:              logger,
-		mux:                 mux,
-		httpServer: &http.Server{
-			Addr:    serverIP + ":" + strconv.Itoa(httpPort),
-			Handler: mux,
-		},
-		quit:                  make(chan bool),
+		baseDir:               baseDir,
+		equipment:             make(map[uint32]glow.EquipmentAuthorization),
+		equipmentShortID:      make(map[glow.PublicKey]uint32),
+		equipmentBans:         make(map[uint32]struct{}),
+		equipmentImpactRate:   make(map[uint32]*[4032]float64),
+		equipmentMigrations:   make(map[glow.PublicKey]EquipmentMigration),
+		equipmentReports:      make(map[uint32]*[4032]glow.EquipmentReport),
+		recentReports:         make([]glow.EquipmentReport, 0, maxRecentReports),
 		ApiArchiveRateLimiter: glow.NewRateLimiter(apiArchiveLimit, apiArchiveRate),
-=======
->>>>>>> 4fa34999
 	}
 	if testMode {
 		// Create a background thread that will print out the name of the
 		// server if the server hasn't been shut down after 120 seconds.
 		server.tg.Launch(func() {
 			if server.tg.Sleep(time.Second * 120) {
-				panic("server lived for longer than 120 seconds: "+baseDir)
+				panic("server lived for longer than 120 seconds: " + baseDir)
 			}
 		})
 	}
@@ -168,8 +152,8 @@
 	// Create the http server and provision its shutdown.
 	server.mux = http.NewServeMux()
 	server.httpServer = &http.Server{
-		Addr: serverIP + ":" + strconv.Itoa(httpPort),
-		Handler: server.mux,
+		Addr:        serverIP + ":" + strconv.Itoa(httpPort),
+		Handler:     server.mux,
 		ReadTimeout: serverShutdownTime / 2,
 	}
 	server.tg.OnStop(func() error {
@@ -235,7 +219,6 @@
 	// which will permanently archive our data and prevent it from being
 	// used again.
 
-
 	// Load the watttime credentials.
 	wtUsernamePath := filepath.Join(server.baseDir, "watttime_data", "username")
 	wtPasswordPath := filepath.Join(server.baseDir, "watttime_data", "password")
@@ -260,13 +243,6 @@
 		}
 	})
 
-<<<<<<< HEAD
-	// Start the background threads for various server functionalities
-	go server.threadedLaunchUDPServer(udpReady)
-	go server.threadedMigrateReports(username, password, migrateReady)
-	go server.threadedListenForSyncRequests(tcpReady)
-	go server.threadedCollectImpactData(username, password)
-=======
 	// Start the background threads for various server functionalities.
 	server.launchUDPServer()
 	server.launchMigrateReports(username, password)
@@ -277,7 +253,6 @@
 	server.tg.Launch(func() {
 		server.threadedGetWattTimeWeekData(username, password)
 	})
->>>>>>> 4fa34999
 	server.launchAPI()
 
 	// Return the initialized server

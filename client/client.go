package client

// The client package implements the code that runs on GCA monitoring
// equipment. The main purpose of this software is to regularly read the output
// of the monitoring sensors (hosted on-device and published to a specific
// file), sign that output, and submit the signed output as a 'report' to the
// GCA servers.
//
// The client is expected to be running on a lightweight IoT device that is
// heavily bandwidth constrained. Most of the reports are submitted over UDP,
// which is unreliable. Therefore a background thread checks the server every
// ~6 hours to see what reports didn't make it. Udp was chosen to save
// bandwidth, and to be more tolerant of latency.
//
// There are a few other tasks that need to be completed regularly, and the
// code is structured to complete everything at the same time. The sync loop
// will look for reports that didn't make it all the way to the server, it will
// look for new servers that have been authorized by the GCA, it will look for
// banned servers, and it will look for GCA migration orders.
//
// The general threat model of the client is to assume that one of the servers
// may go rogue. The client wants to ensure that if one server goes rogue, the
// client will still be able to submit reports to the GCA. If the GCA
// themselves goes rogue, the client can be fully corrupted and the only fix is
// to replace the software with a brand new instance. Since replacing the
// software just requires swapping out an SD card, even this is not really that
// scary of a problem.
//
// The client will randomly switch to a new server every time it syncs. This is
// because it makes the client more resilient to a rogue GCA server. If a GCA
// server goes rogue, the GCA can ban it. And then the client will eventually
// (typically within a day or less) discover that the server has been banned
// and it will switch away. If the client does not switch servers at every sync
// operation, it could take much, much longer for the client to discover that
// it's using a banned server. And that could prevent its reports from getting
// to the GCA, which will prevent the owner from receiving rewards for
// producing carbon credits.
//
// Another design consideration was to ensure that the client would not ever
// overwhelm the servers with too many requests. The client explicitly spreads
// out its messages so that large swarms of clients are hitting the servers at
// random times throughout each 5 minute interval, rather than all hitting the
// server right at the 5 minute mark for each timeslot.
//
// These clients are designed to last a long time without any code updates,
// which is why there is a lot more defensive programming than may otherwise be
// typical.

import (
	"bufio"
	"bytes"
	"crypto/rand"
	"encoding/binary"
	"encoding/hex"
	"fmt"
	"math/big"
	"os"
	"path/filepath"
	"strconv"
	"strings"
	"sync"
	"time"

	"github.com/glowlabs-org/gca-backend/glow"
	"github.com/glowlabs-org/threadgroup"
)

// The stateful object for the client.
type Client struct {
	// Dynamic state
	gcaPubKey     glow.PublicKey
	gcaServers    map[glow.PublicKey]GCAServer
	primaryServer glow.PublicKey
	shortID       uint32

	// Setup parameters
	staticBaseDir       string
	staticHistoryFile   *os.File
	staticHistoryOffset uint32
	staticPubKey        glow.PublicKey
	staticPrivKey       glow.PrivateKey

	// Energy multiplier
	energyMultiplier float64
	energyDivider    float64

<<<<<<< HEAD
	// Channel to signal a successful sync.
	syncChan chan bool
=======
	// Event log.
	EventLog *glow.EventLogger
>>>>>>> 67a41b60

	// Sync primitives.
	mu sync.Mutex
	tg threadgroup.ThreadGroup
}

// NewClient will return a new client that is running smoothly.
func NewClient(baseDir string) (*Client, error) {
	// Create an empty client.
	c := &Client{
		staticBaseDir: baseDir,
	}
	if testMode {
		// Create a background thread that will panic if the client is
		// open for more than 120 seconds. This is helps detect
		// unclosed clients during testing. Run the test suite with
		// -count=100 so that each test is alive long enough to figure
		// out if a client isn't closed.
		c.tg.Launch(func() {
			if c.tg.Sleep(time.Second * 120) {
				panic("client was not closed during testing: " + baseDir)
			}
		})
	}

	// Set up the EventLogger and check for sanity conditions and reasonable limits.
	if EventLogExpiry == time.Duration(0) || EventLogLimitBytes <= 0 || EventLogLineLimitBytes <= 0 {
		panic("LogEntry log settings do not allow log collection.")
	}
	if EventLogLimitBytes >= 1e8 || EventLogLineLimitBytes >= 1e3 {
		panic(fmt.Sprintf("LogEntry log parameters are too high: max bytes is %v and max line bytes is %v", EventLogLimitBytes, EventLogLineLimitBytes))
	}
	c.EventLog = glow.NewEventLogger(EventLogExpiry, EventLogLimitBytes, EventLogLineLimitBytes)

	// Load the persist data for the client.
	err := c.loadKeypair()
	if err != nil {
		return nil, fmt.Errorf("unable to load client keypair: %v", err)
	}
	err = c.loadGCAPub()
	if err != nil {
		return nil, fmt.Errorf("unable to load GCA public key: %v", err)
	}
	err = c.loadGCAServers()
	if err != nil {
		return nil, fmt.Errorf("unable to load GCA server list: %v", err)
	}
	err = c.loadHistory()
	if err != nil {
		return nil, fmt.Errorf("unable to open the history file: %v", err)
	}
	err = c.loadShortID()
	if err != nil {
		return nil, fmt.Errorf("unable to load the short id: %v", err)
	}
	err = c.readCTSettingsFile()
	if err != nil {
		return nil, fmt.Errorf("error reading CT file: %v", err)
	}

	// Launch a loop that will monitor for successful syncs, and create a request
	// restart file after 24 hours.
	c.launchRequestRestartFile()

	// Launch the loop that will send UDP reports to the GCA server. The
	// regular synchronzation checks also happen inside this loop.
	c.launchSendReports()

	return c, nil
}

// Currently only closes the history file and shuts down the sync thread.
func (c *Client) Close() error {
	if testMode {
		// Dump the logs & events to the test client directory.
		path := filepath.Join(c.staticBaseDir, "status.txt")
		os.WriteFile(path, []byte(c.DumpEventLogs()), 0644)
	}
	return c.tg.Stop()
}

// latestLogWithPrefix searches for the most recent logs starting with a prefix,
// and prints it with a newline.
func latestLogWithPrefix(logs map[string][]time.Time, prefix string) string {

	var t time.Time
	var line string
	for key, times := range logs {
		// If the latest time is past t, this is latest.
		if strings.HasPrefix(key, prefix) && times[len(times)-1].After(t) {
			t = times[len(times)-1]
			line = key
		}
	}
	if len(line) == 0 {
		return ""
	}
	return t.UTC().Format(time.RFC3339) + " " + line + "\n"
}

// Helper to dump client status to a string. Returns general information,
// followed by the event log.
func (c *Client) DumpEventLogs() string {
	var sb strings.Builder

	now := time.Now()

	sb.WriteString(fmt.Sprintf("UTC:    %v\n", now.UTC().Format(time.RFC3339)))
	sb.WriteString(fmt.Sprintf("Local:  %v\n", now.Format(time.RFC3339)))

	c.mu.Lock()
	defer c.mu.Unlock()

	sb.WriteString("\nState\n----------\n")
	sb.WriteString(fmt.Sprintf("pubKey:        %v\n", hex.EncodeToString(c.staticPubKey[:])))
	sb.WriteString(fmt.Sprintf("shortId:       %v\n", c.shortID))
	sb.WriteString(fmt.Sprintf("gcaPubKey:     %v\n", hex.EncodeToString(c.gcaPubKey[:])))
	sb.WriteString(fmt.Sprintf("primaryServer: %v\n", hex.EncodeToString(c.primaryServer[:])))

	sb.WriteString("\nGCA Servers\n----------\n")
	for key, serv := range c.gcaServers {
		sb.WriteString(fmt.Sprintf("pubKey:        %v banned: %v\n", hex.EncodeToString(key[:]), serv.Banned))
	}

	mapEntries, entryOrder := c.EventLog.DumpLogEntries()

	sb.WriteString("\nRecent UDP report\n----------\n")
	sb.WriteString(latestLogWithPrefix(mapEntries, "udp report to "))
	sb.WriteString("\nRecent successful sync\n----------\n")
	sb.WriteString(latestLogWithPrefix(mapEntries, "sync successful"))
	sb.WriteString("\nRecent failed sync\n----------\n")
	sb.WriteString(latestLogWithPrefix(mapEntries, "failed sync"))

	sb.WriteString("\nLogs\n----------\n")
	for _, line := range entryOrder {
		updates := mapEntries[line]
		last := updates[len(updates)-1]
		sb.WriteString(last.UTC().Format(time.RFC3339))
		sb.WriteString(" " + line)
		if len(updates) > 1 {
			sb.WriteString(" (" + strconv.Itoa(len(updates)) + " repeats)")
		}
		sb.WriteString("\n")
	}

	return sb.String()
}

// loadKeypair will load the client keys from disk. The GCA should have put
// keys on the device when the device was created, so not finding keys here is
// a pretty big deal. The GCA puts the keys on the device manually so that the
// GCA can authorize the keys in one simple step.
//
// This does mean that everyone is trusting the GCA not to retain the keys, on
// the other hand the GCA is pretty much the unilaterally trusted authority in
// this case anyway.
func (c *Client) loadKeypair() error {
	path := filepath.Join(c.staticBaseDir, ClientKeyFile)
	data, err := os.ReadFile(path)
	if os.IsNotExist(err) {
		return fmt.Errorf("client keys not found, the client was configured incorrectly")
	}
	if err != nil {
		return fmt.Errorf("unable to read keyfile: %v", err)
	}
	copy(c.staticPubKey[:], data[:32])
	copy(c.staticPrivKey[:], data[32:])
	return nil
}

// loadGCAPub will load the public key of the GCA, which the client then uses
// to verify that the servers it is reporting to are in good standing according
// to the GCA.
func (c *Client) loadGCAPub() error {
	path := filepath.Join(c.staticBaseDir, GCAPubKeyFile)
	data, err := os.ReadFile(path)
	if os.IsNotExist(err) {
		return fmt.Errorf("client keys not found, the client was configured incorrectly")
	}
	if err != nil {
		return fmt.Errorf("unable to read keyfile: %v", err)
	}
	copy(c.gcaPubKey[:], data[:32])
	return nil
}

// loadGCAServers will load the set of servers that are known to the client as
// viable recipients of client data. The servers syncrhonize between
// themselves, so the client only needs to send to one of them.
func (c *Client) loadGCAServers() error {
	path := filepath.Join(c.staticBaseDir, GCAServerMapFile)
	data, err := os.ReadFile(path)
	if os.IsNotExist(err) {
		return fmt.Errorf("GCA server file not found, client was configured incorrectly: %v", err)
	}
	if err != nil {
		return fmt.Errorf("unable to read gca server file: %v", err)
	}

	c.gcaServers, err = UntrustedDeserializeGCAServerMap(data)
	if err != nil {
		return fmt.Errorf("unable to decode the data in the gac server file: %v", err)
	}
	if len(c.gcaServers) == 0 {
		return fmt.Errorf("no GCA servers found, client was configured incorrectly")
	}

	// Create a randomized array of the servers and pick the first
	// non-banned server from the randomized list. This ensures that even
	// at startup the client is being robust against bad actors.
	servers := make([]glow.PublicKey, 0, len(c.gcaServers))
	for server := range c.gcaServers {
		servers = append(servers, server)
	}
	for i := range servers {
		j, err := rand.Int(rand.Reader, big.NewInt(int64(i+1)))
		if err != nil {
			return fmt.Errorf("unable to randomize the array: %v", err)
		}
		servers[i], servers[j.Int64()] = servers[j.Int64()], servers[i]
	}
	for _, server := range servers {
		if !c.gcaServers[server].Banned {
			c.primaryServer = server
			break
		}
	}

	return nil
}

// loadShortID will load the short id of the client, which is used in lieu of a
// public key to communicate with the GCA servers. Using a shortID saves 28
// bytes per message, which is valuable on IoT networks sending messages every
// 5 minutes for 10 years.
func (c *Client) loadShortID() error {
	path := filepath.Join(c.staticBaseDir, ShortIDFile)
	data, err := os.ReadFile(path)
	if os.IsNotExist(err) {
		return fmt.Errorf("client shortID not found, the client was configured incorrectly")
	}
	if err != nil {
		return fmt.Errorf("unable to read short id file: %v", err)
	}
	c.shortID = binary.LittleEndian.Uint32(data)
	return nil
}

// readCTFile looks for a CT settings file, and if it is found,
// parses it by line for the energy multiplier and divider.
// If the file is not found sets defaults and exits.
func (c *Client) readCTSettingsFile() error {
	path := filepath.Join(c.staticBaseDir, CTSettingsFile)
	data, err := os.ReadFile(path)
	if os.IsNotExist(err) {
		c.energyMultiplier = EnergyMultiplierDefault
		c.energyDivider = EnergyDividerDefault
		return nil
	}
	if err != nil {
		return fmt.Errorf("error opening ct settings file: %v", err)
	}
	buf := bytes.NewReader(data)
	scanner := bufio.NewScanner(buf)
	if !scanner.Scan() {
		return fmt.Errorf("ct settings file has no 1st line")
	}
	mult, err := strconv.ParseFloat(scanner.Text(), 64)
	if err != nil {
		return fmt.Errorf("could not parse 1st ct settings line: %v", err)
	}
	if !scanner.Scan() {
		return fmt.Errorf("ct settings file has no 2nd line")
	}
	div, err := strconv.ParseFloat(scanner.Text(), 64)
	if err != nil {
		return fmt.Errorf("could not parse 2nd ct settings line: %v", err)
	}
	c.energyMultiplier = mult
	c.energyDivider = div
	return nil
}

// launchRequestRestartFile starts a timer, which creates an empty request restart file after
// the specified duration. The file is removed if it exists whenever a successful
// sync happens, and the timer is reset. The file is removed on shutdown if it exists.
//
// The file is intended to be used by a systemd process.
func (c *Client) launchRequestRestartFile() {
	c.syncChan = make(chan bool)
	path := filepath.Join(c.staticBaseDir, RequestRestartFile)
	c.tg.AfterStop(func() error {
		if err := os.Remove(path); err != nil && !os.IsNotExist(err) {
			return fmt.Errorf("can't remove request restart file %v: %v", path, err)
		}
		return nil
	})
	c.tg.Launch(func() {
		timer := time.NewTimer(RequestRestartFileDelay)
		for {
			select {
			case <-c.tg.StopChan():
				return
			case <-c.syncChan:
				if err := os.Remove(path); err != nil && !os.IsNotExist(err) {
					panic("can't remove request restart file: " + path)
				}
				timer.Stop()
				// Consume any timer still in the channel.
				select {
				case <-timer.C:
				default:
				}
				timer.Reset(RequestRestartFileDelay)
			case <-timer.C:
				f, err := os.Create(path)
				if err != nil {
					panic("can't create request restart file: " + path)
				}
				if err := f.Close(); err != nil {
					panic("can't close request restart file: " + path)
				}
			}
		}
	})
}<|MERGE_RESOLUTION|>--- conflicted
+++ resolved
@@ -84,13 +84,11 @@
 	energyMultiplier float64
 	energyDivider    float64
 
-<<<<<<< HEAD
 	// Channel to signal a successful sync.
 	syncChan chan bool
-=======
+
 	// Event log.
 	EventLog *glow.EventLogger
->>>>>>> 67a41b60
 
 	// Sync primitives.
 	mu sync.Mutex

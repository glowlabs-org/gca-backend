--- conflicted
+++ resolved
@@ -82,8 +82,8 @@
 	EventLog *glow.EventLog
 
 	// Sync primitives.
-	mu     sync.Mutex
-	tg     threadgroup.ThreadGroup
+	mu sync.Mutex
+	tg threadgroup.ThreadGroup
 }
 
 // NewClient will return a new client that is running smoothly.
@@ -91,10 +91,7 @@
 	// Create an empty client.
 	c := &Client{
 		staticBaseDir: baseDir,
-<<<<<<< HEAD
 		EventLog:      glow.NewEventLog(glow.EventLogOptions{Expiry: EventLogExpiry, LimitBytes: EventLogLimitBytes}),
-		closed:        make(chan struct{}),
-=======
 	}
 	if testMode {
 		// Create a background thread that will panic if the client is
@@ -104,10 +101,9 @@
 		// out if a client isn't closed.
 		c.tg.Launch(func() {
 			if c.tg.Sleep(time.Second * 120) {
-				panic("client was not closed during testing: "+baseDir)
+				panic("client was not closed during testing: " + baseDir)
 			}
 		})
->>>>>>> 4fa34999
 	}
 
 	// Load the persist data for the client.

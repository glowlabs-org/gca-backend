package client

// The client package implements the code that runs on GCA monitoring
// equipment. The main purpose of this software is to regularly read the output
// of the monitoring sensors (hosted on-device and published to a specific
// file), sign that output, and submit the signed output as a 'report' to the
// GCA servers.
//
// The client is expected to be running on a lightweight IoT device that is
// heavily bandwidth constrained. Most of the reports are submitted over UDP,
// which is unreliable. Therefore a background thread checks the server every
// ~6 hours to see what reports didn't make it. Udp was chosen to save
// bandwidth, and to be more tolerant of latency.
//
// There are a few other tasks that need to be completed regularly, and the
// code is structured to complete everything at the same time. The sync loop
// will look for reports that didn't make it all the way to the server, it will
// look for new servers that have been authorized by the GCA, it will look for
// banned servers, and it will look for GCA migration orders.
//
// The general threat model of the client is to assume that one of the servers
// may go rogue. The client wants to ensure that if one server goes rogue, the
// client will still be able to submit reports to the GCA. If the GCA
// themselves goes rogue, the client can be fully corrupted and the only fix is
// to replace the software with a brand new instance. Since replacing the
// software just requires swapping out an SD card, even this is not really that
// scary of a problem.
//
// The client will randomly switch to a new server every time it syncs. This is
// because it makes the client more resilient to a rogue GCA server. If a GCA
// server goes rogue, the GCA can ban it. And then the client will eventually
// (typically within a day or less) discover that the server has been banned
// and it will switch away. If the client does not switch servers at every sync
// operation, it could take much, much longer for the client to discover that
// it's using a banned server. And that could prevent its reports from getting
// to the GCA, which will prevent the owner from receiving rewards for
// producing carbon credits.
//
// Another design consideration was to ensure that the client would not ever
// overwhelm the servers with too many requests. The client explicitly spreads
// out its messages so that large swarms of clients are hitting the servers at
// random times throughout each 5 minute interval, rather than all hitting the
// server right at the 5 minute mark for each timeslot.
//
// These clients are designed to last a long time without any code updates,
// which is why there is a lot more defensive programming than may otherwise be
// typical.

import (
	"bufio"
	"bytes"
	"crypto/rand"
	"encoding/binary"
	"encoding/hex"
	"fmt"
	"math/big"
	"os"
	"path/filepath"
<<<<<<< HEAD
	"strings"
=======
	"strconv"
>>>>>>> 504795b4
	"sync"
	"time"

	"github.com/glowlabs-org/gca-backend/glow"
	"github.com/glowlabs-org/threadgroup"
)

// The stateful object for the client.
type Client struct {
	// Dynamic state
	gcaPubKey     glow.PublicKey
	gcaServers    map[glow.PublicKey]GCAServer
	primaryServer glow.PublicKey
	shortID       uint32

	// Setup parameters
	staticBaseDir       string
	staticHistoryFile   *os.File
	staticHistoryOffset uint32
	staticPubKey        glow.PublicKey
	staticPrivKey       glow.PrivateKey

<<<<<<< HEAD
	// Event log.
	EventLog *glow.EventLogger
=======
	// Energy multiplier
	energyMultiplier float64
	energyDivider    float64
>>>>>>> 504795b4

	// Sync primitives.
	mu sync.Mutex
	tg threadgroup.ThreadGroup
}

// NewClient will return a new client that is running smoothly.
func NewClient(baseDir string) (*Client, error) {
	// Create an empty client.
	c := &Client{
		staticBaseDir: baseDir,
	}
	if testMode {
		// Create a background thread that will panic if the client is
		// open for more than 120 seconds. This is helps detect
		// unclosed clients during testing. Run the test suite with
		// -count=100 so that each test is alive long enough to figure
		// out if a client isn't closed.
		c.tg.Launch(func() {
			if c.tg.Sleep(time.Second * 120) {
				panic("client was not closed during testing: " + baseDir)
			}
		})
	}
	if c.EventLog = glow.NewEventLogger(EventLogExpiry, EventLogLimitBytes, EventLogLineLimitBytes); c.EventLog == nil {
		panic("could not create event log")
	}

	// Load the persist data for the client.
	err := c.loadKeypair()
	if err != nil {
		return nil, fmt.Errorf("unable to load client keypair: %v", err)
	}
	err = c.loadGCAPub()
	if err != nil {
		return nil, fmt.Errorf("unable to load GCA public key: %v", err)
	}
	err = c.loadGCAServers()
	if err != nil {
		return nil, fmt.Errorf("unable to load GCA server list: %v", err)
	}
	err = c.loadHistory()
	if err != nil {
		return nil, fmt.Errorf("unable to open the history file: %v", err)
	}
	err = c.loadShortID()
	if err != nil {
		return nil, fmt.Errorf("unable to load the short id: %v", err)
	}
	err = c.readCTSettingsFile()
	if err != nil {
		return nil, fmt.Errorf("error reading CT file: %v", err)
	}

	// Launch the loop that will send UDP reports to the GCA server. The
	// regular synchronzation checks also happen inside this loop.
	c.launchSendReports()

	return c, nil
}

// Currently only closes the history file and shuts down the sync thread.
func (c *Client) Close() error {
	if testMode {
		// Dump the logs & events to the test client directory.
		path := filepath.Join(c.staticBaseDir, "status.txt")
		os.WriteFile(path, []byte(c.DumpEventLogs()), 0644)
	}
	return c.tg.Stop()
}

// Helper to dump client status to a string. Returns general information,
// followed by the event log.
func (c *Client) DumpEventLogs() string {
	var sb strings.Builder

	now := time.Now()

	sb.WriteString(fmt.Sprintf("UTC:    %v\n", now.UTC().Format(time.RFC3339)))
	sb.WriteString(fmt.Sprintf("Local:  %v\n", now.Format(time.RFC3339)))

	c.mu.Lock()
	defer c.mu.Unlock()

	sb.WriteString("\nState\n----------\n")
	sb.WriteString(fmt.Sprintf("pubKey:        %v\n", hex.EncodeToString(c.staticPubKey[:])))
	sb.WriteString(fmt.Sprintf("shortId:       %v\n", c.shortID))
	sb.WriteString(fmt.Sprintf("gcaPubKey:     %v\n", hex.EncodeToString(c.gcaPubKey[:])))
	sb.WriteString(fmt.Sprintf("primaryServer: %v\n", hex.EncodeToString(c.primaryServer[:])))

	sb.WriteString("\nGCA Servers\n----------\n")
	for key, serv := range c.gcaServers {
		sb.WriteString(fmt.Sprintf("pubKey:        %v banned: %v\n", hex.EncodeToString(key[:]), serv.Banned))
	}

	sb.WriteString("\nEvent Statistics\n----------\n")

	es := c.EventLog.DumpEventStats()
	sb.WriteString(es)

	sb.WriteString("\nLogs\n----------\n")

	le := c.EventLog.DumpLogEntries()
	sb.WriteString(le)

	return sb.String()
}

// loadKeypair will load the client keys from disk. The GCA should have put
// keys on the device when the device was created, so not finding keys here is
// a pretty big deal. The GCA puts the keys on the device manually so that the
// GCA can authorize the keys in one simple step.
//
// This does mean that everyone is trusting the GCA not to retain the keys, on
// the other hand the GCA is pretty much the unilaterally trusted authority in
// this case anyway.
func (c *Client) loadKeypair() error {
	path := filepath.Join(c.staticBaseDir, ClientKeyFile)
	data, err := os.ReadFile(path)
	if os.IsNotExist(err) {
		return fmt.Errorf("client keys not found, the client was configured incorrectly")
	}
	if err != nil {
		return fmt.Errorf("unable to read keyfile: %v", err)
	}
	copy(c.staticPubKey[:], data[:32])
	copy(c.staticPrivKey[:], data[32:])
	return nil
}

// loadGCAPub will load the public key of the GCA, which the client then uses
// to verify that the servers it is reporting to are in good standing according
// to the GCA.
func (c *Client) loadGCAPub() error {
	path := filepath.Join(c.staticBaseDir, GCAPubKeyFile)
	data, err := os.ReadFile(path)
	if os.IsNotExist(err) {
		return fmt.Errorf("client keys not found, the client was configured incorrectly")
	}
	if err != nil {
		return fmt.Errorf("unable to read keyfile: %v", err)
	}
	copy(c.gcaPubKey[:], data[:32])
	return nil
}

// loadGCAServers will load the set of servers that are known to the client as
// viable recipients of client data. The servers syncrhonize between
// themselves, so the client only needs to send to one of them.
func (c *Client) loadGCAServers() error {
	path := filepath.Join(c.staticBaseDir, GCAServerMapFile)
	data, err := os.ReadFile(path)
	if os.IsNotExist(err) {
		return fmt.Errorf("GCA server file not found, client was configured incorrectly: %v", err)
	}
	if err != nil {
		return fmt.Errorf("unable to read gca server file: %v", err)
	}

	c.gcaServers, err = UntrustedDeserializeGCAServerMap(data)
	if err != nil {
		return fmt.Errorf("unable to decode the data in the gac server file: %v", err)
	}
	if len(c.gcaServers) == 0 {
		return fmt.Errorf("no GCA servers found, client was configured incorrectly")
	}

	// Create a randomized array of the servers and pick the first
	// non-banned server from the randomized list. This ensures that even
	// at startup the client is being robust against bad actors.
	servers := make([]glow.PublicKey, 0, len(c.gcaServers))
	for server := range c.gcaServers {
		servers = append(servers, server)
	}
	for i := range servers {
		j, err := rand.Int(rand.Reader, big.NewInt(int64(i+1)))
		if err != nil {
			return fmt.Errorf("unable to randomize the array: %v", err)
		}
		servers[i], servers[j.Int64()] = servers[j.Int64()], servers[i]
	}
	for _, server := range servers {
		if !c.gcaServers[server].Banned {
			c.primaryServer = server
			break
		}
	}

	return nil
}

// loadShortID will load the short id of the client, which is used in lieu of a
// public key to communicate with the GCA servers. Using a shortID saves 28
// bytes per message, which is valuable on IoT networks sending messages every
// 5 minutes for 10 years.
func (c *Client) loadShortID() error {
	path := filepath.Join(c.staticBaseDir, ShortIDFile)
	data, err := os.ReadFile(path)
	if os.IsNotExist(err) {
		return fmt.Errorf("client shortID not found, the client was configured incorrectly")
	}
	if err != nil {
		return fmt.Errorf("unable to read short id file: %v", err)
	}
	c.shortID = binary.LittleEndian.Uint32(data)
	return nil
}

// readCTFile looks for a CT settings file, and if it is found,
// parses it by line for the energy multiplier and divider.
// If the file is not found sets defaults and exits.
func (c *Client) readCTSettingsFile() error {
	path := filepath.Join(c.staticBaseDir, CTSettingsFile)
	data, err := os.ReadFile(path)
	if os.IsNotExist(err) {
		c.energyMultiplier = EnergyMultiplierDefault
		c.energyDivider = EnergyDividerDefault
		return nil
	}
	if err != nil {
		return fmt.Errorf("error opening ct settings file: %v", err)
	}
	buf := bytes.NewReader(data)
	scanner := bufio.NewScanner(buf)
	if !scanner.Scan() {
		return fmt.Errorf("ct settings file has no 1st line")
	}
	mult, err := strconv.ParseFloat(scanner.Text(), 64)
	if err != nil {
		return fmt.Errorf("could not parse 1st ct settings line: %v", err)
	}
	if !scanner.Scan() {
		return fmt.Errorf("ct settings file has no 2nd line")
	}
	div, err := strconv.ParseFloat(scanner.Text(), 64)
	if err != nil {
		return fmt.Errorf("could not parse 2nd ct settings line: %v", err)
	}
	c.energyMultiplier = mult
	c.energyDivider = div
	return nil
}<|MERGE_RESOLUTION|>--- conflicted
+++ resolved
@@ -56,11 +56,8 @@
 	"math/big"
 	"os"
 	"path/filepath"
-<<<<<<< HEAD
+	"strconv"
 	"strings"
-=======
-	"strconv"
->>>>>>> 504795b4
 	"sync"
 	"time"
 
@@ -83,14 +80,12 @@
 	staticPubKey        glow.PublicKey
 	staticPrivKey       glow.PrivateKey
 
-<<<<<<< HEAD
-	// Event log.
-	EventLog *glow.EventLogger
-=======
 	// Energy multiplier
 	energyMultiplier float64
 	energyDivider    float64
->>>>>>> 504795b4
+
+	// Event log.
+	EventLog *glow.EventLogger
 
 	// Sync primitives.
 	mu sync.Mutex

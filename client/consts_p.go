//go:build !test
// +build !test

package client

import (
	"crypto/rand"
	"encoding/binary"
	"time"
)

const (
	// sendReportTime is set to 270 seconds, which is 30 seconds shorter
	// than 5 minutes. Including the random time extension, you get to 274
	// seconds at worst, which means that the delay should never be so long
	// that an entire 5 minute window is missed.
	//
	// Even if it is missed, the code will pick up the two reports and send
	// them both at once.
	sendReportTime = 270 * time.Second

	// EnergyFile is the file used by the monitoring equipment to write the total
	// amount of energy that was measured in each timeslot.
	EnergyFile = "/opt/halki/energy_data.csv"

	// CTMultiplier is the multiplier that we use on the current
	// transformer to correctly normalize the readings from the current
	// transformer. The reported energy value is first multiplied, then divided by
	// these values.
	EnergyMultiplierDefault = -2000
	EnergyDividerDefault    = 1000

	// UDPSleepSyncTime sets the amount of time that the system sleeps
	// between each UDP packet that gets sent. We sleep between packets
	// because the cell network can only handle at points less than 1 kbps
	// of traffic, and sending a ton of packets all at once during a sync
	// operation is all but guaranteed to get them dropped.
	UDPSleepSyncTime = time.Second

<<<<<<< HEAD
	// RequestResetDelay is the delay between successful sync calls after which
	// a request restart file will be created.
	RequestResetDelay = 24 * time.Hour
=======
	// Event log constants. These values limit the in-memory footprint
	// of the event logging system.
	EventLogExpiry         = 7 * 24 * time.Hour
	EventLogLimitBytes     = 1e7
	EventLogLineLimitBytes = 200
>>>>>>> b79faf7f

	// Indicate that this is not a testing build of the client.
	testMode = false
)

// randomTimeExtension returns a random amount of time between 0 seconds and 4
// seconds. The goal is to introduce drift into the tick timer, such that all
// of the devices reporting to the same server will naturally spread out over
// the 5 minute period with their reports rather than cluster up and submit
// everything during the first 3 seconds.
func randomTimeExtension() time.Duration {
	var n int64
	// Read random bits into n and check for errors
	err := binary.Read(rand.Reader, binary.LittleEndian, &n)
	if err != nil {
		panic(err) // Handle the error according to your application's needs
	}
	// Ensure n is non-negative and within the desired range
	n = n % 4000
	return time.Duration(n) * time.Millisecond
}<|MERGE_RESOLUTION|>--- conflicted
+++ resolved
@@ -37,17 +37,15 @@
 	// operation is all but guaranteed to get them dropped.
 	UDPSleepSyncTime = time.Second
 
-<<<<<<< HEAD
-	// RequestResetDelay is the delay between successful sync calls after which
-	// a request restart file will be created.
-	RequestResetDelay = 24 * time.Hour
-=======
 	// Event log constants. These values limit the in-memory footprint
 	// of the event logging system.
 	EventLogExpiry         = 7 * 24 * time.Hour
 	EventLogLimitBytes     = 1e7
 	EventLogLineLimitBytes = 200
->>>>>>> b79faf7f
+
+	// RequestResetDelay is the delay between successful sync calls after which
+	// a request restart file will be created.
+	RequestResetDelay = 24 * time.Hour
 
 	// Indicate that this is not a testing build of the client.
 	testMode = false

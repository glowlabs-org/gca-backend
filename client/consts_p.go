--- conflicted
+++ resolved
@@ -37,17 +37,15 @@
 	// operation is all but guaranteed to get them dropped.
 	UDPSleepSyncTime = time.Second
 
-<<<<<<< HEAD
 	// RequestRestartFileDelay is the delay between successful sync calls after which
 	// a request restart file will be created.
 	RequestRestartFileDelay = 24 * time.Hour
-=======
+
 	// Event log constants. These values limit the in-memory footprint
 	// of the event logging system.
 	EventLogExpiry         = 30 * 24 * time.Hour
 	EventLogLimitBytes     = 10e6
 	EventLogLineLimitBytes = 500
->>>>>>> 67a41b60
 
 	// Indicate that this is not a testing build of the client.
 	testMode = false

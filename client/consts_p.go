--- conflicted
+++ resolved
@@ -35,14 +35,12 @@
 	// operation is all but guaranteed to get them dropped.
 	UDPSleepSyncTime = time.Second
 
-<<<<<<< HEAD
 	// Event log constants.
 	EventLogExpiry     = 7 * 24 * time.Hour
 	EventLogLimitBytes = 10 * 1024 * 1024
-=======
+
 	// Indicate that this is not a testing build of the client.
 	testMode = false
->>>>>>> 4fa34999
 )
 
 // randomTimeExtension returns a random amount of time between 0 seconds and 4
